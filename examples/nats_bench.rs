--- conflicted
+++ resolved
@@ -74,12 +74,8 @@
         let nc = nc.clone();
         let subject = args.subject.clone();
         threads.push(thread::spawn(move || {
-<<<<<<< HEAD
-            let msg: String = (0..message_size).map(|_| 'a').collect();
-=======
             let mut rng = thread_rng();
             let msg: Vec<u8> = (0..message_size).map(|_| rng.gen::<u8>()).collect();
->>>>>>> e2256ab5
             barrier.wait();
             for _ in 0..messages {
                 nc.publish(&subject, &msg).unwrap();
